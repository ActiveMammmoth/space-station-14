--- conflicted
+++ resolved
@@ -812,14 +812,13 @@
 
 - type: latheRecipe
   parent: BaseCommandHatRecipe
-<<<<<<< HEAD
+
   id: ClothingHeadHatBeretHop
   result: ClothingHeadHatBeretHop
 
 - type: latheRecipe
   parent: BaseCommandHatRecipe
-=======
->>>>>>> 6eec2c5c
+
   id: ClothingHeadHatQMsoft
   result: ClothingHeadHatQMsoft
 
